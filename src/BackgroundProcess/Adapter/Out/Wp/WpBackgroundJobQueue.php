--- conflicted
+++ resolved
@@ -38,11 +38,7 @@
     /**
      * Initiate new background process
      */
-<<<<<<< HEAD
-    public function __construct(string $actionName, LoggerInterface $logger)
-=======
-    public function __construct(QueueBatchRepository $batchRepository, string $actionName)
->>>>>>> ca690c37
+    public function __construct(string $actionName, QueueBatchRepository $batchRepository, LoggerInterface $logger)
     {
         $this->identifier = $actionName;
         parent::__construct($actionName);
@@ -303,7 +299,6 @@
      */
     private function isQueueEmpty(): bool
     {
-<<<<<<< HEAD
         try
         {
             return $this->batchRepository->batchItemsExist();
@@ -317,9 +312,6 @@
         }
 
         return true;
-=======
-        return !$this->batchRepository->batchItemsExist();
->>>>>>> ca690c37
     }
 
 
