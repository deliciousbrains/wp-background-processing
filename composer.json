--- conflicted
+++ resolved
@@ -5,14 +5,10 @@
   "require": {
     "php": ">=5.2"
   },
-<<<<<<< HEAD
   "suggest": {
     "coenjacobs/mozart": "Easily wrap this library with your own prefix, to prevent collisions when multiple plugins use this library"
   },
-  "license": "GPLv2+",
-=======
   "license": "GPL-2.0-or-later",
->>>>>>> 6859922d
   "authors": [
     {
       "name": "Delicious Brains",
