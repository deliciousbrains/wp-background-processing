--- conflicted
+++ resolved
@@ -50,7 +50,6 @@
 	 */
 	protected $data = array();
 
-<<<<<<< HEAD
 	/**
 	 * Initiate new async request
 	 */
@@ -94,81 +93,19 @@
 	protected function get_query_args() {
 		if ( property_exists( $this, 'query_args' ) ) {
 			return $this->query_args;
-=======
-		/**
-		 * Get query args
-		 *
-		 * @return array
-		 */
-		protected function get_query_args() {
-			if ( property_exists( $this, 'query_args' ) ) {
-				return $this->query_args;
-			}
-
-			$args = array(
-				'action' => $this->identifier,
-				'nonce'  => wp_create_nonce( $this->identifier ),
-			);
-
-			/**
-			 * Filters the post arguments used during an async request.
-			 *
-			 * @param array $url
-			 */
-			return apply_filters( $this->identifier . '_query_args', $args );
 		}
 
-		/**
-		 * Get query URL
-		 *
-		 * @return string
-		 */
-		protected function get_query_url() {
-			if ( property_exists( $this, 'query_url' ) ) {
-				return $this->query_url;
-			}
-
-			$url = admin_url( 'admin-ajax.php' );
-
-			/**
-			 * Filters the post arguments used during an async request.
-			 *
-			 * @param string $url
-			 */
-			return apply_filters( $this->identifier . '_query_url', $url );
-		}
-
-		/**
-		 * Get post args
-		 *
-		 * @return array
-		 */
-		protected function get_post_args() {
-			if ( property_exists( $this, 'post_args' ) ) {
-				return $this->post_args;
-			}
-
-			$args = array(
-				'timeout'   => 0.01,
-				'blocking'  => false,
-				'body'      => $this->data,
-				'cookies'   => $_COOKIE,
-				'sslverify' => apply_filters( 'https_local_ssl_verify', false ),
-			);
-
-			/**
-			 * Filters the post arguments used during an async request.
-			 *
-			 * @param array $args
-			 */
-			return apply_filters( $this->identifier . '_post_args', $args );
->>>>>>> 7729affd
-		}
-
-		return array(
+		$args = array(
 			'action' => $this->identifier,
 			'nonce'  => wp_create_nonce( $this->identifier ),
 		);
+
+		/**
+		 * Filters the post arguments used during an async request.
+		 *
+		 * @param array $url
+		 */
+		return apply_filters( $this->identifier . '_query_args', $args );
 	}
 
 	/**
@@ -181,7 +118,14 @@
 			return $this->query_url;
 		}
 
-		return admin_url( 'admin-ajax.php' );
+		$url = admin_url( 'admin-ajax.php' );
+
+		/**
+		 * Filters the post arguments used during an async request.
+		 *
+		 * @param string $url
+		 */
+		return apply_filters( $this->identifier . '_query_url', $url );
 	}
 
 	/**
@@ -194,13 +138,20 @@
 			return $this->post_args;
 		}
 
-		return array(
+		$args = array(
 			'timeout'   => 0.01,
 			'blocking'  => false,
 			'body'      => $this->data,
 			'cookies'   => $_COOKIE,
 			'sslverify' => apply_filters( 'https_local_ssl_verify', false ),
 		);
+
+		/**
+		 * Filters the post arguments used during an async request.
+		 *
+		 * @param array $args
+		 */
+		return apply_filters( $this->identifier . '_post_args', $args );
 	}
 
 	/**
